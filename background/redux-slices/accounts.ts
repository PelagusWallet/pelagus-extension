--- conflicted
+++ resolved
@@ -5,10 +5,7 @@
   AccountBalance,
   AddressOnNetwork,
   NameOnNetwork,
-<<<<<<< HEAD
   QiCoinbaseAddress,
-=======
->>>>>>> e2c997d6
   QiWalletBalance,
 } from "../accounts"
 import {
@@ -33,10 +30,6 @@
 import { QiWallet } from "../services/keyring/types"
 import { RootState } from "./index"
 import { updateSelectedUtxoAccountBalance } from "./ui"
-<<<<<<< HEAD
-import { createAsyncThunk, PayloadAction } from "@reduxjs/toolkit"
-=======
->>>>>>> e2c997d6
 
 /**
  * The set of available UI account types. These may or may not map 1-to-1 to
@@ -90,7 +83,6 @@
 }
 
 type EvmAccountsByChainID = {
-<<<<<<< HEAD
   [chainID: string]: {
     [address: string]: EvmAccountData | "loading"
   }
@@ -102,19 +94,6 @@
   }
 }
 
-=======
-  [chainID: string]: {
-    [address: string]: EvmAccountData | "loading"
-  }
-}
-
-type UtxoAccountsByChainID = {
-  [chainID: string]: {
-    [paymentCode: string]: UtxoAccountData | null
-  }
-}
-
->>>>>>> e2c997d6
 export type UtxoAccountData = {
   paymentCode: HexString
   id: string
@@ -155,11 +134,7 @@
 export type CompleteAssetAmount<T extends AnyAsset = AnyAsset> =
   InternalCompleteAssetAmount<T, AnyAssetAmount<T>>
 
-<<<<<<< HEAD
 const initialState: AccountState = {
-=======
-export const initialState: AccountState = {
->>>>>>> e2c997d6
   accountsData: { evm: {}, utxo: {} },
   combinedData: {
     totalMainCurrencyValue: "",
@@ -602,7 +577,6 @@
 
     dispatch(updateSelectedUtxoAccountBalance(balanceForSelectedUtxoAcc))
   }
-<<<<<<< HEAD
 )
 
 export const addQiCoinbaseAddress = createBackgroundAsyncThunk(
@@ -625,6 +599,4 @@
       })
     )
   }
-=======
->>>>>>> e2c997d6
 )