--- conflicted
+++ resolved
@@ -408,37 +408,9 @@
         address = this.#importKeyring(mnemonic, source, path)
       }
 
-<<<<<<< HEAD
       if (!address) {
         throw new Error("address is null")
       }
-=======
-      this.#keyrings.push(newKeyring)
-      //const [address] = newKeyring.addAddressesSync(1)
-
-      // FIXME temp solution for SDK v5
-      // create a new address until we find an address for the target shard
-      let address
-      let found = false
-      const DEFAULT_SHARD = "cyprus-1"
-      while (!found) {
-        address = newKeyring.addAddressesSync(1)[0]
-        const shardFromAddress = getShardFromAddress(address)
-        if (shardFromAddress !== undefined) {
-          if (shardFromAddress === DEFAULT_SHARD) {
-            found = true
-            break
-          }
-        }
-        this.#hiddenAccounts[address] = true // may want to reconsider this
-      }
-      if (address === undefined || address === null || address === "") {
-        throw new Error(
-          `Could not find address in given shard ${DEFAULT_SHARD}`
-        )
-      }
-      this.#hiddenAccounts[address] = false
->>>>>>> 34bda86a
 
       this.#hiddenAccounts[address] = false
       await this.persistKeyrings()
@@ -469,13 +441,33 @@
       : new HDKeyring({ mnemonic })
 
     const existingKeyring = this.#keyrings.find((kr) => kr.id === newKeyring.id)
-
     if (existingKeyring) {
       const [address] = existingKeyring.getAddressesSync()
       return address
     }
+
     this.#keyrings.push(newKeyring)
-    const [address] = newKeyring.addAddressesSync(1)
+
+    // FIXME temp solution for SDK v5
+    // create a new address until we find an address for the target shard
+    let address
+    let found = false
+    const DEFAULT_SHARD = "cyprus-1"
+    while (!found) {
+      address = newKeyring.addAddressesSync(1)[0]
+      const shardFromAddress = getShardFromAddress(address)
+      if (
+        shardFromAddress !== undefined &&
+        shardFromAddress === DEFAULT_SHARD
+      ) {
+        found = true
+        break
+      }
+      this.#hiddenAccounts[address] = true // may want to reconsider this
+    }
+    if (address === undefined || address === null || address === "") {
+      throw new Error(`Could not find address in given shard ${DEFAULT_SHARD}`)
+    }
 
     // If address was previously imported as a private key then remove it
     if (this.#findPrivateKey(address)) {
